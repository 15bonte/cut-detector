import os
import pickle
from typing import Optional

from cut_detector.data.tools import get_data_path
from cut_detector.utils.cell_spot import CellSpot
from cut_detector.utils.trackmate_track import TrackMateTrack
from cut_detector.utils.trackmate_spot import TrackMateSpot

import matplotlib.pyplot as plt
import numpy as np
from scipy.spatial import ConvexHull

def load_tracks_and_spots(
    trackmate_tracks_path: str, spots_path: str
) -> tuple[list[TrackMateTrack], list[TrackMateSpot]]:
    """
    Load saved spots and tracks generated from Trackmate xml file.
    """
    trackmate_tracks: list[TrackMateTrack] = []
    for track_file in os.listdir(trackmate_tracks_path):
        with open(os.path.join(trackmate_tracks_path, track_file), "rb") as f:
            trackmate_track: TrackMateTrack = pickle.load(f)
            trackmate_track.adapt_deprecated_attributes()
            trackmate_tracks.append(trackmate_track)

    spots: list[TrackMateSpot] = []
    for spot_file in os.listdir(spots_path):
        with open(os.path.join(spots_path, spot_file), "rb") as f:
            spots.append(pickle.load(f))

    return trackmate_tracks, spots


def main(
    segmentation_results_path: Optional[str] = os.path.join(
        get_data_path("segmentation_results"), "example_video.bin"
    ),
    trackmate_tracks_path: Optional[str] = os.path.join(
        get_data_path("tracks"), "example_video"
    ),
    spots_path: Optional[str] = os.path.join(
        get_data_path("spots"), "example_video"
    ),
):
    # Load Cellpose results
    with open(segmentation_results_path, "rb") as f:
        cellpose_results = pickle.load(f)
    plt.figure()
    plt.imshow(cellpose_results[0])
    #plt.show()
    plt.close()
    
    max = np.max(cellpose_results[0])
    for i in range(max):
           A = np.where(cellpose_results[0] == i)
           Sx = np.sum(A[0])
           Sy = np.sum(A[1])
           mx=Sx/len(A[0])
           my=Sy/len(A[1])



            
    # TODO: create spots from Cellpose results
    # TODO: perform tracking using laptrack

    # Load TrackMate results to compare... make sure they match!
    trackmate_tracks, trackmate_spots = load_tracks_and_spots(
        trackmate_tracks_path, spots_path
    )
    
    # Frame of interest
    frame = 0

    # Plot cellpose_results
    print(cellpose_results[frame])
    plt.figure()
    plt.imshow(cellpose_results[frame])
    plt.show()
    plt.close()

    # Plot trackmate_spots of frame number "frame" and their barycenters
    y = []
    x = []
    
    for s in trackmate_spots:
        if s.frame == frame:
<<<<<<< HEAD
            list = s.spot_points
            for i in range(len(list)):
                x.append(list[i][0])
                y.append(600 - list[i][1])

    def barycenters(frame_number):
        b = []
        max = np.max(cellpose_results[0])
        for i in range(1,max+1):
            A = np.where(cellpose_results[frame_number]==i)
            l = len(x)
            if l == 0:
                break
            X = np.sum(A[0])
            Y = np.sum(A[1])
            b.append([X/len(A[0]),Y/len(A[1])])
        return b
    
    b = barycenters(frame)
    x_b = []
    y_b = []
    for i in range(len(b)):
        y_b.append(b[i][0])
        x_b.append(b[i][1])
    plt.figure()
=======
            point_list = s.spot_points
            for i in range(len(point_list)):
                x.append(point_list[i][0])
                y.append(600 - point_list[i][1])
>>>>>>> 3af88d6a
    plt.scatter(x,y)
    plt.show()
    plt.close()

<<<<<<< HEAD
    plt.figure()
    plt.imshow(cellpose_results[frame])
    plt.scatter(x_b,y_b)
    plt.show()
    plt.close()
=======
    # Finding barycenters of each cell
    for i in range(1,2):
        indices = np.where(cellpose_results[frame]==i)
        #print(indices)

    # TODO: generate CellSpot instances
    cell_dictionary: dict[int, list[CellSpot]] = {}
    # cell_spot = CellSpot(frame, x, y, id_number, abs_min_x, abs_max_x, abs_min_y, abs_max_y, spot_points)
    # Spot points can be created from the cell indices
    # hull = ConvexHull(indices)
    # The indices of points forming the convex hull
    # convex_hull_indices = indices[hull.vertices][:, ::-1]  # (x, y)

>>>>>>> 3af88d6a

if __name__ == "__main__":
    main()
<|MERGE_RESOLUTION|>--- conflicted
+++ resolved
@@ -86,49 +86,13 @@
     
     for s in trackmate_spots:
         if s.frame == frame:
-<<<<<<< HEAD
-            list = s.spot_points
-            for i in range(len(list)):
-                x.append(list[i][0])
-                y.append(600 - list[i][1])
-
-    def barycenters(frame_number):
-        b = []
-        max = np.max(cellpose_results[0])
-        for i in range(1,max+1):
-            A = np.where(cellpose_results[frame_number]==i)
-            l = len(x)
-            if l == 0:
-                break
-            X = np.sum(A[0])
-            Y = np.sum(A[1])
-            b.append([X/len(A[0]),Y/len(A[1])])
-        return b
-    
-    b = barycenters(frame)
-    x_b = []
-    y_b = []
-    for i in range(len(b)):
-        y_b.append(b[i][0])
-        x_b.append(b[i][1])
-    plt.figure()
-=======
             point_list = s.spot_points
             for i in range(len(point_list)):
                 x.append(point_list[i][0])
                 y.append(600 - point_list[i][1])
->>>>>>> 3af88d6a
     plt.scatter(x,y)
     plt.show()
-    plt.close()
 
-<<<<<<< HEAD
-    plt.figure()
-    plt.imshow(cellpose_results[frame])
-    plt.scatter(x_b,y_b)
-    plt.show()
-    plt.close()
-=======
     # Finding barycenters of each cell
     for i in range(1,2):
         indices = np.where(cellpose_results[frame]==i)
@@ -142,7 +106,6 @@
     # The indices of points forming the convex hull
     # convex_hull_indices = indices[hull.vertices][:, ::-1]  # (x, y)
 
->>>>>>> 3af88d6a
 
 if __name__ == "__main__":
     main()

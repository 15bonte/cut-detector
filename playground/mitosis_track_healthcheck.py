""" Checking the state of the mitosis tracks
"""

import os
import pickle
from enum import Enum, auto
from dataclasses import dataclass
from typing import Optional

from cut_detector.data.tools import get_data_path
from cut_detector.utils.mitosis_track import MitosisTrack

<<<<<<< HEAD
from enum import Enum, auto

DIR_CHOICE = 2
DIRS = {
    0: "eval_data/Data Standard/mitoses",
    1: "eval_data/Data spastin/mitoses",
    2: "eval_data/Data cep55/mitoses",
}

NAME_FILTER = "converted t2_t3_F-1E5-35-8"
NAME_FILTER = None
=======
>>>>>>> 6447f39c

@dataclass
class TrackDirStateStat:
    correct: int
    no_gt: int
    invalid_div: int
    wrong: int

    def correct_pct(self) -> float:
        return self.correct / (
            self.correct + self.no_gt + self.invalid_div + self.wrong
        )

    def no_gt_pct(self) -> float:
        return self.no_gt / (
            self.correct + self.no_gt + self.invalid_div + self.wrong
        )

    def invalid_div_pct(self) -> float:
        return self.invalid_div / (
            self.correct + self.no_gt + self.invalid_div + self.wrong
        )

    def wrong_pct(self) -> float:
        return self.wrong / (
            self.correct + self.no_gt + self.invalid_div + self.wrong
        )

    def available_correct_pct(self) -> float:
        return self.correct / (self.correct + self.wrong)


class TrackState(Enum):
    Correct = auto()
    NoGT = auto()
    InvalidDiv = auto()
    WrongResult = auto()

    def __str__(self) -> str:
        if self == TrackState.Correct:
            return "Correct"
        elif self == TrackState.NoGT:
            return "No ground truth"
        elif self == TrackState.InvalidDiv:
            return "Invalid div"
        elif self == TrackState.WrongResult:
            return "Wrong result"
        else:
            raise RuntimeError(f"No str for {self}")


def main(
    mitoses_path: Optional[str] = get_data_path("mitoses"),
    name_filter: Optional[str] = None,
):
    """Playground function to have a look at current detection accuracy.
    No detection is performed here, only the state of the tracks is checked."""
    with os.scandir(mitoses_path) as it:
        entries = [
            e
            for e in it
            if e.is_file(follow_symlinks=False) and e.name.endswith(".bin")
        ]

    states = {}

    for e in entries:
        with open(e.path, "rb") as f:
            track: MitosisTrack = pickle.load(f)
            states[e.name] = check_track(track)

    print("dir:", mitoses_path)
    print("-----")
    if isinstance(name_filter, str):
        for n, s in states.items():
            if name_filter in n:
                print(f"{n}: {s:>30}")
    else:
        for n, s in states.items():
            print(f"{n}: {s:>20}")

    stats = make_stats(states, name_filter)
    print("")
    print("")
    print(f"summary {mitoses_path} with name filter: {name_filter}")
    print("------")
    print("correct:", stats.correct, f"({stats.correct_pct()*100:.2f}%)")
    print("no_gt:", stats.no_gt, f"({stats.no_gt_pct()*100:.2f}%)")
    print(
        "invalid_div:",
        stats.invalid_div,
        f"({stats.invalid_div_pct()*100:.2f}%)",
    )
    print("wrong:", stats.wrong, f"({stats.wrong_pct()*100:.2f}%)")
    print("------")
    print("available correct:", f"({stats.available_correct_pct()*100:.2f}%)")


def check_track(track: MitosisTrack) -> TrackState:
    if track.gt_mid_body_spots is None:
        return TrackState.NoGT
    elif len(track.daughter_track_ids) != 1:
        return TrackState.InvalidDiv
    (correct, _, _) = track.evaluate_mid_body_detection()

    if correct:
        return TrackState.Correct
    else:
        return TrackState.WrongResult


def make_stats(
    states: dict[str, TrackState], name_filter: Optional[str] = None
) -> TrackDirStateStat:
    correct = 0
    no_gt = 0
    invalid_div = 0
    wrong = 0

    if isinstance(name_filter, str):
        filtered_states = {k: v for k, v in states.items() if name_filter in k}
    else:
        filtered_states = states

    for state in filtered_states.values():
        if state == TrackState.Correct:
            correct += 1
        elif state == TrackState.NoGT:
            no_gt += 1
        elif state == TrackState.InvalidDiv:
            invalid_div += 1
        elif state == TrackState.WrongResult:
            wrong += 1
        else:
            raise RuntimeError("Unhandled state:", state)

    return TrackDirStateStat(correct, no_gt, invalid_div, wrong)


if __name__ == "__main__":
    DEFAULT_RUN = True

    if DEFAULT_RUN:
        main()
    else:
        # Custom paths for testing
        DIR_CHOICE = 0
        DIRS = {
            0: "eval_data/Data Standard/mitoses",
            1: "eval_data/Data spastin/mitoses",
            2: "eval_data/Data cep55/mitoses",
        }

        NAME_FILTER = "converted t2_t3_F-1E5-35-8"
        main(DIRS[DIR_CHOICE], NAME_FILTER)<|MERGE_RESOLUTION|>--- conflicted
+++ resolved
@@ -10,20 +10,6 @@
 from cut_detector.data.tools import get_data_path
 from cut_detector.utils.mitosis_track import MitosisTrack
 
-<<<<<<< HEAD
-from enum import Enum, auto
-
-DIR_CHOICE = 2
-DIRS = {
-    0: "eval_data/Data Standard/mitoses",
-    1: "eval_data/Data spastin/mitoses",
-    2: "eval_data/Data cep55/mitoses",
-}
-
-NAME_FILTER = "converted t2_t3_F-1E5-35-8"
-NAME_FILTER = None
-=======
->>>>>>> 6447f39c
 
 @dataclass
 class TrackDirStateStat:

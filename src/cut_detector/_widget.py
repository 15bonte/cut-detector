import os
from pathlib import Path
import shutil
import time
from typing import Optional

from magicgui import magic_factory
import tempfile

import numpy as np
from skimage import io

<<<<<<< HEAD

from .utils.cell_track import CellTrack
from .utils.parameters import Parameters
=======
from .utils.cell_track import CellTrack
>>>>>>> 15e75a4e
from .utils.tools import re_organize_channels

from .widget_functions.segmentation_tracking import perform_tracking
from .widget_functions.mid_body_detection import perform_mid_body_detection
from .widget_functions.mitosis_track_generation import (
    perform_mitosis_track_generation,
)
from .widget_functions.mt_cut_detection import perform_mt_cut_detection
from .widget_functions.save_results import (
    perform_results_saving,
    save_galleries,
)
from .widget_functions.divisions_matching import (
    perform_divisions_matching,
)


def video_whole_process(
    video: np.ndarray,
    video_name: np.ndarray,
    default_model_check_box: bool,
    segmentation_model: str,
    save_check_box: bool,
    movies_save_dir: str,
    spots_dir_name: str,
    tracks_dir_name: str,
    mitoses_dir_name: str,
    results_save_dir: str,
    params=Parameters(),
) -> tuple[list[CellTrack], np.ndarray]:
    """Perform the whole process on a single video.

    Parameters
    ----------
    video : np.ndarray
        Video. TYXC.
    video_name : str
        Video name.
    default_model_check_box : bool
        Use default segmentation model?
    segmentation_model : str
        Cellpose segmentation model.
    save_check_box : bool
        Save cell divisions movies?
    movies_save_dir : str
        Directory to save division movies.
    spots_dir_name : str
        Directory to save .bin cell spots.
    tracks_dir_name : str
        Directory to save .bin cell tracks.
    mitoses_dir_name : str
        Directory to save .bin mitoses.
    results_save_dir : str
        Directory to save results.
    params : Parameters, optional
        Video parameters.

    Returns
    -------
    list[CellTrack]
        Cell tracks and segmentation results.
    np.ndarray
        Segmentation results.
    """

    _, cell_tracks, segmentation_results = perform_tracking(
        video,
        str(Path(segmentation_model)) if not default_model_check_box else None,
        video_name,
        spots_dir_name,
        tracks_dir_name,
    )
    perform_mitosis_track_generation(
        video,
        video_name,
        spots_dir_name,
        tracks_dir_name,
        mitoses_dir_name,
        params=params,
    )
    perform_mid_body_detection(
        video,
        video_name,
        mitoses_dir_name,
        tracks_dir_name,
        movies_save_dir if save_check_box else None,
        parallel_detection=True,
        params=params,
    )
    perform_mt_cut_detection(
        video, video_name, mitoses_dir_name, params=params
    )
    save_galleries(video, video_name, mitoses_dir_name, results_save_dir)

    return cell_tracks, segmentation_results


@magic_factory(
    call_button="Run Whole Process (Single Video)",
    layout="vertical",
    default_model_check_box=dict(
        widget_type="CheckBox",
        text="Use default segmentation model?",
        value=True,
    ),
    segmentation_model=dict(
        widget_type="FileEdit",
        label="If not checked, cellpose segmentation model: ",
    ),
    save_check_box=dict(
        widget_type="CheckBox", text="Save cell divisions movies?", value=False
    ),
    movies_save_dir=dict(
        widget_type="FileEdit",
        label="If checked, directory to save division movies: ",
        mode="d",
    ),
    results_save_dir=dict(
        widget_type="FileEdit",
        label="Directory to save results: ",
        mode="d",
    ),
    debug_mode_check_box=dict(
        widget_type="CheckBox",
        text="Debug mode",
        value=False,
    ),
    display_check_box=dict(
        widget_type="CheckBox",
        text="Display segmentation and tracking",
        value=False,
    ),
)
def whole_process(
    img_layer: "napari.layers.Image",
    viewer: "napari.Viewer",
    default_model_check_box: bool,
    segmentation_model: str,
    save_check_box: bool,
    movies_save_dir: str,
    results_save_dir: str,
    debug_mode_check_box: bool,
    display_check_box: bool,
):

    start = time.time()

    params = Parameters()

    # Create temporary folders
    spots_dir = tempfile.TemporaryDirectory()
    tracks_dir = tempfile.TemporaryDirectory()
    mitoses_dir = tempfile.TemporaryDirectory()

    video = re_organize_channels(img_layer.data)  # TYXC

    cell_tracks, segmentation_results = video_whole_process(
        video,
        img_layer.name,
        default_model_check_box,
        segmentation_model,
        save_check_box,
        movies_save_dir,
        spots_dir.name,
        tracks_dir.name,
        mitoses_dir.name,
        results_save_dir,
        params=params,
    )

    end = time.time()
    print(f"\nProcess finished in {int((end - start) / 60)} minutes!")

    # Results saving
    if display_check_box:
        perform_results_saving(
            mitoses_dir.name,
            save_dir=results_save_dir,
            video=img_layer.data,
            viewer=viewer,
            segmentation_results=segmentation_results,
            cell_tracks=cell_tracks,
        )
    else:
        perform_results_saving(
            mitoses_dir.name,
            save_dir=results_save_dir,
            video=img_layer.data,
            viewer=viewer,
        )

    if debug_mode_check_box:
        shutil.copytree(
            spots_dir.name, os.path.join(results_save_dir, "spots")
        )
        shutil.copytree(
            tracks_dir.name, os.path.join(results_save_dir, "tracks")
        )
        shutil.copytree(
            mitoses_dir.name, os.path.join(results_save_dir, "mitoses")
        )

    # Delete temporary folders
    spots_dir.cleanup()
    tracks_dir.cleanup()
    mitoses_dir.cleanup()


@magic_factory(
    call_button="Run Whole Process (Folder)",
    layout="vertical",
    raw_data_dir=dict(
        widget_type="FileEdit",
        label="Data folder: ",
        mode="d",
    ),
    default_model_check_box=dict(
        widget_type="CheckBox",
        text="Use default segmentation model?",
        value=True,
    ),
    segmentation_model=dict(
        widget_type="FileEdit",
        label="If not checked, cellpose segmentation model: ",
    ),
    save_check_box=dict(
        widget_type="CheckBox", text="Save cell divisions movies?", value=False
    ),
    movies_save_dir=dict(
        widget_type="FileEdit",
        label="If checked, directory to save division movies: ",
        mode="d",
    ),
    results_save_dir=dict(
        widget_type="FileEdit",
        label="Directory to save results: ",
        mode="d",
    ),
)
def whole_process_folder(
    raw_data_dir: str,
    default_model_check_box: bool,
    segmentation_model: str,
    save_check_box: bool,
    movies_save_dir: str,
    results_save_dir: str,
):

    # Create temporary folders
    spots_dir = tempfile.TemporaryDirectory()
    tracks_dir = tempfile.TemporaryDirectory()
    mitoses_dir = tempfile.TemporaryDirectory()

    params = Parameters()

    # Run process on each video
    tiff_files = list(Path(raw_data_dir).rglob("*.tif"))
    for i, tiff_file in enumerate(tiff_files):
        print(
            f"\nProcessing {tiff_file.stem} - Video {i+1}/{len(tiff_files)}\n"
        )
        video = io.imread(tiff_file)  # TYXC
        video_whole_process(
            video,
            tiff_file.stem,
            default_model_check_box,
            segmentation_model,
            save_check_box,
            movies_save_dir,
            spots_dir.name,
            tracks_dir.name,
            mitoses_dir.name,
            results_save_dir,
            params,
        )

    # Results saving
    perform_results_saving(mitoses_dir.name, save_dir=results_save_dir)

    # Delete temporary folders
    spots_dir.cleanup()
    tracks_dir.cleanup()
    mitoses_dir.cleanup()

    print("\nProcess finished with success!")


@magic_factory(
    call_button="Run Segmentation and Tracking",
    layout="vertical",
    spots_save_dir=dict(
        widget_type="FileEdit",
        label="Directory to save .bin cell spots: ",
        mode="d",
    ),
    tracks_save_dir=dict(
        widget_type="FileEdit",
        label="Directory to save .bin cell tracks: ",
        mode="d",
    ),
    default_model_check_box=dict(
        widget_type="CheckBox",
        text="Use default segmentation model?",
        value=True,
    ),
    segmentation_model=dict(
        widget_type="FileEdit",
        label="If not checked, cellpose segmentation model: ",
    ),
)
def segmentation_tracking(
    img_layer: "napari.layers.Image",
    spots_save_dir: str,
    tracks_save_dir: str,
    default_model_check_box: bool,
    segmentation_model: str,
):

    raw_video = re_organize_channels(img_layer.data)  # TYXC

    # Segmentation and tracking
    perform_tracking(
        raw_video,
        str(Path(segmentation_model)) if not default_model_check_box else None,
        img_layer.name,
        spots_save_dir,
        tracks_save_dir,
    )


@magic_factory(
    call_button="Run Mitosis Track Generation",
    layout="vertical",
    spots_load_dir=dict(
        widget_type="FileEdit",
        label="Directory to load .bin cell spots: ",
        mode="d",
    ),
    tracks_load_dir=dict(
        widget_type="FileEdit",
        label="Directory to load .bin cell tracks: ",
        mode="d",
    ),
    mitoses_save_dir=dict(
        widget_type="FileEdit",
        label="Directory to save .bin mitoses: ",
        mode="d",
    ),
)
def mitosis_track_generation(
    img_layer: "napari.layers.Image",
    spots_load_dir: str,
    tracks_load_dir: str,
    mitoses_save_dir: Optional[str],
):
    raw_video = re_organize_channels(img_layer.data)  # TYXC

    params = Parameters()

    perform_mitosis_track_generation(
        raw_video,
        img_layer.name,
        spots_load_dir,
        tracks_load_dir,
        mitoses_save_dir,
        params=params,
    )


@magic_factory(
    call_button="Run Mid-body Detection",
    layout="vertical",
    exported_mitoses_dir=dict(
        widget_type="FileEdit",
        label="Directory to load .bin mitoses:",
        mode="d",
    ),
    exported_tracks_dir=dict(
        widget_type="FileEdit",
        label="Directory to load .bin cell tracks: ",
        mode="d",
    ),
    save_check_box=dict(
        widget_type="CheckBox", text="Save cell divisions movies?", value=False
    ),
    movies_save_dir=dict(
        widget_type="FileEdit",
        label="If checked, directory to save division movies: ",
        mode="d",
    ),
)
def mid_body_detection(
    img_layer: "napari.layers.Image",
    exported_mitoses_dir: str,
    exported_tracks_dir: str,
    save_check_box: bool,
    movies_save_dir: str,
):
    params = Parameters()

    raw_video = re_organize_channels(img_layer.data)  # TYXC
    perform_mid_body_detection(
        raw_video,
        img_layer.name,
        exported_mitoses_dir,
        exported_tracks_dir,
        movies_save_dir if save_check_box else None,
        parallel_detection=True,
        params=params,
    )


@magic_factory(
    call_button="Run MT Cut Detection",
    layout="vertical",
    exported_mitoses_dir=dict(
        widget_type="FileEdit",
        label="Directory to load .bin mitoses: ",
        mode="d",
    ),
)
def micro_tubules_cut_detection(
    img_layer: "napari.layers.Image", exported_mitoses_dir: str
):
    raw_video = re_organize_channels(img_layer.data)  # TYXC
    params = Parameters()
    perform_mt_cut_detection(
        raw_video,
        img_layer.name,
        exported_mitoses_dir,
        params=params,
    )


@magic_factory(
    call_button="Save results",
    layout="vertical",
    exported_mitoses_dir=dict(
        widget_type="FileEdit",
        label="Directory to load .bin mitoses: ",
        mode="d",
    ),
    exported_tracks_dir=dict(
        widget_type="FileEdit",
        label="Directory to load .bin tracks: ",
        mode="d",
    ),
    results_save_dir=dict(
        widget_type="FileEdit",
        label="Directory to save results: ",
        mode="d",
    ),
)
def results_saving(
    img_layer: "napari.layers.Image",
    viewer: "napari.Viewer",
    exported_mitoses_dir: str,
    exported_tracks_dir: str,
    results_save_dir: str,
):
    params = Parameters()
    # Load cell tracks
    cell_tracks: list[CellTrack] = []
    # Iterate over "bin" files in exported_tracks_dir
    video_exported_tracks_dir = os.path.join(
        exported_tracks_dir, img_layer.name
    )
    for state_path in os.listdir(video_exported_tracks_dir):
        # Load mitosis track
        with open(
            os.path.join(video_exported_tracks_dir, state_path), "rb"
        ) as f:
            cell_track = CellTrack.load(f)
            cell_tracks.append(cell_track)

    perform_results_saving(
        exported_mitoses_dir,
        save_dir=results_save_dir,
        video=img_layer.data,
        viewer=viewer,
        cell_tracks=cell_tracks,
        params=params,
    )


@magic_factory(
    call_button="Match divisions",
    layout="vertical",
    requirements=dict(
        widget_type="Label",
        label="Requirements",
        value="Manual annotation files must contain the following columns:\n - Video name ('video') \n - Cytokinesis onset frame ('cyto')\n - MT cut frame ('cut')\n - Midbody position x ('x')\n - Midbody position y ('y')\n \n Video names must match exactly.\n",
    ),
    cut_detector_file=dict(
        widget_type="FileEdit",
        label="Cut Detector results (csv): ",
    ),
    folder_manual=dict(
        widget_type="FileEdit",
        label="Manual annotations folder: ",
        mode="d",
    ),
    maximum_frame_distance=dict(
        widget_type="SpinBox",
        label="Max cytokinesis frame difference: ",
        value=3,  # Default value
    ),
    maximum_position_distance=dict(
        widget_type="SpinBox",
        label="Max midbody position distance: ",
        value=50,  # Default value
    ),
)
def divisions_matching(
    requirements: str,
    cut_detector_file: str,
    folder_manual: str,
    maximum_frame_distance: str,
    maximum_position_distance: str,
):
    perform_divisions_matching(
        str(Path(cut_detector_file)),
        folder_manual,
        maximum_frame_distance,
        maximum_position_distance,
    )<|MERGE_RESOLUTION|>--- conflicted
+++ resolved
@@ -10,13 +10,8 @@
 import numpy as np
 from skimage import io
 
-<<<<<<< HEAD
-
 from .utils.cell_track import CellTrack
 from .utils.parameters import Parameters
-=======
-from .utils.cell_track import CellTrack
->>>>>>> 15e75a4e
 from .utils.tools import re_organize_channels
 
 from .widget_functions.segmentation_tracking import perform_tracking

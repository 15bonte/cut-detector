from pathlib import Path
from typing import Optional

from magicgui import magic_factory
import tempfile

import numpy as np
from skimage import io


from .utils.tools import re_organize_channels

from .widget_functions.tracking import perform_tracking
from .widget_functions.mid_body_detection import perform_mid_body_detection
from .widget_functions.mitosis_track_generation import (
    perform_mitosis_track_generation,
)
from .widget_functions.mt_cut_detection import perform_mt_cut_detection
from .widget_functions.save_results import perform_results_saving


def video_whole_process(
    video: np.ndarray,
    video_name: np.ndarray,
    default_model_check_box: bool,
    segmentation_model: str,
    save_check_box: bool,
    movies_save_dir: str,
    spots_dir_name: str,
    tracks_dir_name: str,
    mitoses_dir_name: str,
) -> None:
    """Perform the whole process on a single video."""

    perform_tracking(
        video,
        str(Path(segmentation_model)) if not default_model_check_box else None,
        video_name,
        spots_dir_name,
        tracks_dir_name,
    )
    perform_mitosis_track_generation(
        video,
        video_name,
        spots_dir_name,
        tracks_dir_name,
        mitoses_dir_name,
    )
    perform_mid_body_detection(
        video,
        video_name,
        mitoses_dir_name,
        tracks_dir_name,
        movies_save_dir if save_check_box else None,
    )
    perform_mt_cut_detection(video, video_name, mitoses_dir_name)


@magic_factory(
    call_button="Run Whole Process (Single Video)",
    layout="vertical",
    default_model_check_box=dict(
        widget_type="CheckBox",
        text="Use default segmentation model?",
        value=True,
    ),
    segmentation_model=dict(
        widget_type="FileEdit",
        label="If not checked, cellpose segmentation model: ",
    ),
    save_check_box=dict(
        widget_type="CheckBox", text="Save cell divisions movies?", value=False
    ),
    movies_save_dir=dict(
        widget_type="FileEdit",
        label="If checked, directory to save division movies: ",
        mode="d",
    ),
    results_save_dir=dict(
        widget_type="FileEdit",
        label="Directory to save results: ",
        mode="d",
    ),
)
def whole_process(
    img_layer: "napari.layers.Image",
    default_model_check_box: bool,
    segmentation_model: str,
    save_check_box: bool,
    movies_save_dir: str,
    results_save_dir: str,
):

    # Create temporary folders
    spots_dir = tempfile.TemporaryDirectory()
    tracks_dir = tempfile.TemporaryDirectory()
    mitoses_dir = tempfile.TemporaryDirectory()

    video = re_organize_channels(img_layer.data)  # TXYC

    video_whole_process(
        video,
        img_layer.name,
        default_model_check_box,
        segmentation_model,
        save_check_box,
        movies_save_dir,
        spots_dir.name,
        tracks_dir.name,
        mitoses_dir.name,
    )

    # Results saving
    perform_results_saving(mitoses_dir.name, save_dir=results_save_dir)

    # Delete temporary folders
    spots_dir.cleanup()
    tracks_dir.cleanup()
    mitoses_dir.cleanup()

    print("\nWhole process finished with success!")

<<<<<<< HEAD
=======
    # Mid-body detection
    perform_mid_body_detection(
        raw_video,
        img_layer.name,
        exported_mitoses_dir,
        exported_tracks_dir,
        movies_save_dir if save_check_box else None,
        parallel_detection=True,
    )
>>>>>>> bda3bfe0

@magic_factory(
    call_button="Run Whole Process (Folder)",
    layout="vertical",
    raw_data_dir=dict(
        widget_type="FileEdit",
        label="Data folder: ",
        mode="d",
    ),
    default_model_check_box=dict(
        widget_type="CheckBox",
        text="Use default segmentation model?",
        value=True,
    ),
    segmentation_model=dict(
        widget_type="FileEdit",
        label="If not checked, cellpose segmentation model: ",
    ),
    save_check_box=dict(
        widget_type="CheckBox", text="Save cell divisions movies?", value=False
    ),
    movies_save_dir=dict(
        widget_type="FileEdit",
        label="If checked, directory to save division movies: ",
        mode="d",
    ),
    results_save_dir=dict(
        widget_type="FileEdit",
        label="Directory to save results: ",
        mode="d",
    ),
)
def whole_process_folder(
    raw_data_dir: str,
    default_model_check_box: bool,
    segmentation_model: str,
    save_check_box: bool,
    movies_save_dir: str,
    results_save_dir: str,
):

    # Create temporary folders
    spots_dir = tempfile.TemporaryDirectory()
    tracks_dir = tempfile.TemporaryDirectory()
    mitoses_dir = tempfile.TemporaryDirectory()

    # Run process on each video
    tiff_files = list(Path(raw_data_dir).rglob("*.tif"))
    for tiff_file in tiff_files:
        video = io.imread(tiff_file)  # TYXC
        video_whole_process(
            video,
            tiff_file.stem,
            default_model_check_box,
            segmentation_model,
            save_check_box,
            movies_save_dir,
            spots_dir.name,
            tracks_dir.name,
            mitoses_dir.name,
        )

    # Results saving
    perform_results_saving(mitoses_dir.name, save_dir=results_save_dir)

    # Delete temporary folders
    spots_dir.cleanup()
    tracks_dir.cleanup()
    mitoses_dir.cleanup()

    print("\nWhole process finished with success!")


@magic_factory(
    call_button="Run Segmentation and Tracking",
    layout="vertical",
    spots_save_dir=dict(
        widget_type="FileEdit",
        label="Directory to save .bin cell spots: ",
        mode="d",
    ),
    tracks_save_dir=dict(
        widget_type="FileEdit",
        label="Directory to save .bin cell tracks: ",
        mode="d",
    ),
    default_model_check_box=dict(
        widget_type="CheckBox",
        text="Use default segmentation model?",
        value=True,
    ),
    segmentation_model=dict(
        widget_type="FileEdit",
        label="If not checked, cellpose segmentation model: ",
    ),
)
def segmentation_tracking(
    img_layer: "napari.layers.Image",
    spots_save_dir: str,
    tracks_save_dir: str,
    default_model_check_box: bool,
    segmentation_model: str,
):

    raw_video = re_organize_channels(img_layer.data)  # TXYC

    # Segmentation and tracking
    perform_tracking(
        raw_video,
        str(Path(segmentation_model)) if not default_model_check_box else None,
        img_layer.name,
        spots_save_dir,
        tracks_save_dir,
    )

    print("\nSegmentation and tracking finished with success!")


@magic_factory(
    call_button="Run Mitosis Track Generation",
    layout="vertical",
    spots_save_dir=dict(
        widget_type="FileEdit",
        label="Directory to save .bin cell spots: ",
        mode="d",
    ),
    tracks_save_dir=dict(
        widget_type="FileEdit",
        label="Directory to save .bin cell tracks: ",
        mode="d",
    ),
    mitoses_save_dir=dict(
        widget_type="FileEdit",
        label="Directory to save .bin mitoses: ",
        mode="d",
    ),
)
def mitosis_track_generation(
    img_layer: "napari.layers.Image",
    spots_save_dir: str,
    tracks_save_dir: str,
    mitoses_save_dir: Optional[str],
):
    raw_video = re_organize_channels(img_layer.data)  # TXYC

    perform_mitosis_track_generation(
        raw_video,
        img_layer.name,
        spots_save_dir,
        tracks_save_dir,
        mitoses_save_dir,
    )
    print("\nMitosis tracks generated with success!")


@magic_factory(
    call_button="Run Mid-body Detection",
    layout="vertical",
    exported_mitoses_dir=dict(
        widget_type="FileEdit",
        label="Saved .bin mitoses directory: ",
        mode="d",
    ),
    exported_tracks_dir=dict(
        widget_type="FileEdit",
        label="Saved .bin tracks directory: ",
        mode="d",
    ),
    save_check_box=dict(
        widget_type="CheckBox", text="Save cell divisions movies?", value=False
    ),
    movies_save_dir=dict(
        widget_type="FileEdit",
        label="If checked, directory to save division movies: ",
        mode="d",
    ),
)
def mid_body_detection(
    img_layer: "napari.layers.Image",
    exported_mitoses_dir: str,
    exported_tracks_dir: str,
    save_check_box: bool,
    movies_save_dir: str,
):
    raw_video = re_organize_channels(img_layer.data)  # TXYC
    perform_mid_body_detection(
        raw_video,
        img_layer.name,
        exported_mitoses_dir,
        exported_tracks_dir,
<<<<<<< HEAD
        movies_save_dir if save_check_box else None,
=======
        save_dir if save_check_box else None,
        parallel_detection=True,
>>>>>>> bda3bfe0
    )
    print("\nMid-body detection finished with success!")


@magic_factory(
    call_button="Run MT Cut Detection",
    layout="vertical",
    exported_mitoses_dir=dict(
        widget_type="FileEdit",
        label="Saved .bin mitoses directory: ",
        mode="d",
    ),
)
def micro_tubules_cut_detection(
    img_layer: "napari.layers.Image", exported_mitoses_dir: str
):
    raw_video = re_organize_channels(img_layer.data)  # TXYC
    perform_mt_cut_detection(
        raw_video,
        img_layer.name,
        exported_mitoses_dir,
    )
    print("\nMicro-tubules cut detection finished with success!")


@magic_factory(
    call_button="Save results",
    layout="vertical",
    exported_mitoses_dir=dict(
        widget_type="FileEdit",
        label="Saved .bin mitoses directory: ",
        mode="d",
    ),
    results_save_dir=dict(
        widget_type="FileEdit",
        label="Directory to save results: ",
        mode="d",
    ),
)
def results_saving(
    exported_mitoses_dir: str,
    results_save_dir: str,
):
    perform_results_saving(exported_mitoses_dir, save_dir=results_save_dir)
    print("\nResults saved with success!")<|MERGE_RESOLUTION|>--- conflicted
+++ resolved
@@ -120,26 +120,14 @@
 
     print("\nWhole process finished with success!")
 
-<<<<<<< HEAD
-=======
-    # Mid-body detection
-    perform_mid_body_detection(
-        raw_video,
-        img_layer.name,
-        exported_mitoses_dir,
-        exported_tracks_dir,
-        movies_save_dir if save_check_box else None,
+
+@magic_factory(
+    call_button="Run Whole Process (Folder)",
+    layout="vertical",
+    raw_data_dir=dict(
+        widget_type="FileEdit",
+        label="Data folder: ",
         parallel_detection=True,
-    )
->>>>>>> bda3bfe0
-
-@magic_factory(
-    call_button="Run Whole Process (Folder)",
-    layout="vertical",
-    raw_data_dir=dict(
-        widget_type="FileEdit",
-        label="Data folder: ",
-        mode="d",
     ),
     default_model_check_box=dict(
         widget_type="CheckBox",
@@ -322,12 +310,8 @@
         img_layer.name,
         exported_mitoses_dir,
         exported_tracks_dir,
-<<<<<<< HEAD
         movies_save_dir if save_check_box else None,
-=======
-        save_dir if save_check_box else None,
         parallel_detection=True,
->>>>>>> bda3bfe0
     )
     print("\nMid-body detection finished with success!")
 

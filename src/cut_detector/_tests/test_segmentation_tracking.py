--- conflicted
+++ resolved
@@ -17,11 +17,8 @@
         os.path.join(get_data_path("videos"), "example_video.tif")
     )  # TYXC
 
-<<<<<<< HEAD
-=======
     return
 
->>>>>>> e32a4462
     cell_spots, cell_tracks = perform_tracking(video, save=False)
 
 

import os
import pickle
from typing import Optional, Callable, Union
import numpy as np
from aicsimageio.writers import OmeTiffWriter
from laptrack import LapTrack

from ..factories.mid_body_detection_factory import MidBodyDetectionFactory

from ..utils.mb_support import detection, tracking
from ..utils.mitosis_track import MitosisTrack
from ..utils.cell_track import CellTrack


def perform_mid_body_detection(
    raw_video: np.ndarray,
    video_name: str,
    exported_mitoses_dir: str,
    exported_tracks_dir: str,
    movies_save_dir: Optional[str] = None,
    save: bool = True,
    mid_body_detection_method: Union[
        str, Callable[[np.ndarray], np.ndarray]
    ] = detection.cur_log,
    mid_body_tracking_method: Union[
        str, LapTrack
    ] = tracking.cur_spatial_laptrack,
    parallel_detection: bool = False,
    target_mitosis_id: Optional[int] = None,
) -> list[MitosisTrack]:
    mitosis_tracks: list[MitosisTrack] = []
    # Iterate over "bin" files in exported_mitoses_dir
    for state_path in os.listdir(exported_mitoses_dir):
        # Ignore if not for current video
        if video_name not in state_path:
            continue
        # Load mitosis track
        with open(os.path.join(exported_mitoses_dir, state_path), "rb") as f:
            mitosis_track: MitosisTrack = pickle.load(f)
            mitosis_track.adapt_deprecated_attributes()

        # Add mitosis track to list
        mitosis_tracks.append(mitosis_track)

    # Load cell tracks
    cell_tracks: list[CellTrack] = []
    # Iterate over "bin" files in exported_tracks_dir
    video_exported_tracks_dir = os.path.join(exported_tracks_dir, video_name)
    for state_path in os.listdir(video_exported_tracks_dir):
        # Load mitosis track
        with open(
            os.path.join(video_exported_tracks_dir, state_path), "rb"
        ) as f:
            cell_track: CellTrack = pickle.load(f)
            cell_track.adapt_deprecated_attributes()
            cell_tracks.append(cell_track)

    # Generate movie for each mitosis and save
    mid_body_detector = MidBodyDetectionFactory()
    for i, mitosis_track in enumerate(mitosis_tracks):

        if (
            isinstance(target_mitosis_id, int)
            and mitosis_track.id != target_mitosis_id
        ):
            print(
                f"\nTrack {i+1}/{len(mitosis_tracks)}, mitosis id {mitosis_track.id} - Skipped"
            )
            continue

        print(
            f"\nTrack {i+1}/{len(mitosis_tracks)}, mitosis id {mitosis_track.id}"
        )

        # Generate mitosis movie
        mitosis_movie, mask_movie = mitosis_track.generate_video_movie(
            raw_video
        )  # TYXC, TYX

        # Search for mid-body in mitosis movie
        mid_body_detector.update_mid_body_spots(
            mitosis_track,
            mitosis_movie,
            mask_movie,
<<<<<<< HEAD
            cell_tracks,
=======
            trackmate_tracks,
            parallel_detection=parallel_detection,
>>>>>>> e32a4462
            mb_detect_method=mid_body_detection_method,
            mb_tracking_method=mid_body_tracking_method,
        )

        # Save updated mitosis track
        if save:
            daughter_track_ids = ",".join(
                [str(d) for d in mitosis_track.daughter_track_ids]
            )
            state_path = f"{video_name}_mitosis_{mitosis_track.id}_{mitosis_track.mother_track_id}_to_{daughter_track_ids}.bin"
            save_path = os.path.join(
                exported_mitoses_dir,
                state_path,
            )
            with open(save_path, "wb") as f:
                pickle.dump(mitosis_track, f)

        if movies_save_dir:
            # Save mitosis movie
            final_mitosis_movie = mitosis_track.add_mid_body_movie(
                mitosis_movie, mask_movie
            )  # TYX C=C+1
            image_save_path = os.path.join(
                movies_save_dir,
                f"{video_name}_mitosis_{mitosis_track.id}_{mitosis_track.mother_track_id}_to_{daughter_track_ids}.tiff",
            )
            # Transpose to match TCYX
            final_mitosis_movie = np.transpose(
                final_mitosis_movie, (0, 3, 1, 2)
            )
            OmeTiffWriter.save(
                final_mitosis_movie, image_save_path, dim_order="TCYX"
            )

    return mitosis_tracks<|MERGE_RESOLUTION|>--- conflicted
+++ resolved
@@ -82,12 +82,8 @@
             mitosis_track,
             mitosis_movie,
             mask_movie,
-<<<<<<< HEAD
             cell_tracks,
-=======
-            trackmate_tracks,
             parallel_detection=parallel_detection,
->>>>>>> e32a4462
             mb_detect_method=mid_body_detection_method,
             mb_tracking_method=mid_body_tracking_method,
         )

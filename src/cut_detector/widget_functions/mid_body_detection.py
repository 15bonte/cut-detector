--- conflicted
+++ resolved
@@ -19,18 +19,11 @@
     exported_tracks_dir: str,
     save_dir: Optional[str] = None,
     update_mitoses: bool = True,
-<<<<<<< HEAD
-    mid_body_detection_method: Union[str, Callable[[np.ndarray], np.ndarray]] = detection.cur_log,
+    mid_body_detection_method: Union[
+    	str, Callable[[np.ndarray], np.ndarray]
+    ] = detection.cur_log,
     mid_body_tracking_method: Union[str, LapTrack] = tracking.cur_spatial_laptrack,
     parallel_detection: bool = False,
-=======
-    mid_body_detection_method: Union[
-        str, Callable[[np.ndarray], np.ndarray]
-    ] = detection.cur_log,
-    mid_body_tracking_method: Union[
-        str, LapTrack
-    ] = tracking.cur_spatial_laptrack,
->>>>>>> c42ab2f1
 ):
     mitosis_tracks: list[MitosisTrack] = []
     # Iterate over "bin" files in exported_mitoses_dir
@@ -78,10 +71,7 @@
             trackmate_tracks,
             mb_detect_method=mid_body_detection_method,
             mb_tracking_method=mid_body_tracking_method,
-<<<<<<< HEAD
             parallel_detection=parallel_detection
-=======
->>>>>>> c42ab2f1
         )
 
         # Save updated mitosis track

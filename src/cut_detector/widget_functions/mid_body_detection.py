import os
import pickle
from typing import Optional, Callable, Union
import numpy as np
from aicsimageio.writers import OmeTiffWriter
from laptrack import LapTrack

from ..factories.mid_body_detection_factory import MidBodyDetectionFactory

from ..utils.mb_support import detection, tracking
from ..utils.mitosis_track import MitosisTrack
from ..utils.trackmate_track import TrackMateTrack


def perform_mid_body_detection(
    raw_video: np.ndarray,
    video_name: str,
    exported_mitoses_dir: str,
    exported_tracks_dir: str,
<<<<<<< HEAD
    movies_save_dir: Optional[str] = None,
    save: bool = True,
=======
    save_dir: Optional[str] = None,
    update_mitoses: bool = True,
>>>>>>> bda3bfe0
    mid_body_detection_method: Union[
        str, Callable[[np.ndarray], np.ndarray]
    ] = detection.cur_log,
    mid_body_tracking_method: Union[
        str, LapTrack
    ] = tracking.cur_spatial_laptrack,
<<<<<<< HEAD
):
=======
    parallel_detection: bool = False,
    target_mitosis_id: Optional[int] = None,
) -> list[MitosisTrack]:
>>>>>>> bda3bfe0
    mitosis_tracks: list[MitosisTrack] = []
    # Iterate over "bin" files in exported_mitoses_dir
    for state_path in os.listdir(exported_mitoses_dir):
        # Ignore if not for current video
        if video_name not in state_path:
            continue
        # Load mitosis track
        with open(os.path.join(exported_mitoses_dir, state_path), "rb") as f:
            mitosis_track: MitosisTrack = pickle.load(f)
            mitosis_track.adapt_deprecated_attributes()

        # Add mitosis track to list
        mitosis_tracks.append(mitosis_track)

    # Load trackmate tracks
    trackmate_tracks: list[TrackMateTrack] = []
    # Iterate over "bin" files in exported_tracks_dir
    video_exported_tracks_dir = os.path.join(exported_tracks_dir, video_name)
    for state_path in os.listdir(video_exported_tracks_dir):
        # Load mitosis track
        with open(
            os.path.join(video_exported_tracks_dir, state_path), "rb"
        ) as f:
            trackmate_track: TrackMateTrack = pickle.load(f)
            trackmate_track.adapt_deprecated_attributes()
            trackmate_tracks.append(trackmate_track)

    # Generate movie for each mitosis and save
    mid_body_detector = MidBodyDetectionFactory()
    for i, mitosis_track in enumerate(mitosis_tracks):

        if (
            isinstance(target_mitosis_id, int)
            and mitosis_track.id != target_mitosis_id
        ):
            print(
                f"\nTrack {i+1}/{len(mitosis_tracks)}, mitosis id {mitosis_track.id} - Skipped"
            )
            continue

        print(
            f"\nTrack {i+1}/{len(mitosis_tracks)}, mitosis id {mitosis_track.id}"
        )

        # Generate mitosis movie
        mitosis_movie, mask_movie = mitosis_track.generate_video_movie(
            raw_video
        )  # TYXC, TYX

        # Search for mid-body in mitosis movie
        mid_body_detector.update_mid_body_spots(
            mitosis_track,
            mitosis_movie,
            mask_movie,
            trackmate_tracks,
<<<<<<< HEAD
=======
            parallel_detection=parallel_detection,
>>>>>>> bda3bfe0
            mb_detect_method=mid_body_detection_method,
            mb_tracking_method=mid_body_tracking_method,
        )

        # Save updated mitosis track
        if save:
            daughter_track_ids = ",".join(
                [str(d) for d in mitosis_track.daughter_track_ids]
            )
            state_path = f"{video_name}_mitosis_{mitosis_track.id}_{mitosis_track.mother_track_id}_to_{daughter_track_ids}.bin"
            save_path = os.path.join(
                exported_mitoses_dir,
                state_path,
            )
            with open(save_path, "wb") as f:
                pickle.dump(mitosis_track, f)

        if movies_save_dir:
            # Save mitosis movie
            final_mitosis_movie = mitosis_track.add_mid_body_movie(
                mitosis_movie, mask_movie
            )  # TYX C=C+1
            image_save_path = os.path.join(
                movies_save_dir,
                f"{video_name}_mitosis_{mitosis_track.id}_{mitosis_track.mother_track_id}_to_{daughter_track_ids}.tiff",
            )
            # Transpose to match TCYX
            final_mitosis_movie = np.transpose(
                final_mitosis_movie, (0, 3, 1, 2)
            )
            OmeTiffWriter.save(
                final_mitosis_movie, image_save_path, dim_order="TCYX"
            )

    return mitosis_tracks<|MERGE_RESOLUTION|>--- conflicted
+++ resolved
@@ -17,26 +17,17 @@
     video_name: str,
     exported_mitoses_dir: str,
     exported_tracks_dir: str,
-<<<<<<< HEAD
     movies_save_dir: Optional[str] = None,
     save: bool = True,
-=======
-    save_dir: Optional[str] = None,
-    update_mitoses: bool = True,
->>>>>>> bda3bfe0
     mid_body_detection_method: Union[
         str, Callable[[np.ndarray], np.ndarray]
     ] = detection.cur_log,
     mid_body_tracking_method: Union[
         str, LapTrack
     ] = tracking.cur_spatial_laptrack,
-<<<<<<< HEAD
-):
-=======
     parallel_detection: bool = False,
     target_mitosis_id: Optional[int] = None,
 ) -> list[MitosisTrack]:
->>>>>>> bda3bfe0
     mitosis_tracks: list[MitosisTrack] = []
     # Iterate over "bin" files in exported_mitoses_dir
     for state_path in os.listdir(exported_mitoses_dir):
@@ -92,10 +83,7 @@
             mitosis_movie,
             mask_movie,
             trackmate_tracks,
-<<<<<<< HEAD
-=======
             parallel_detection=parallel_detection,
->>>>>>> bda3bfe0
             mb_detect_method=mid_body_detection_method,
             mb_tracking_method=mid_body_tracking_method,
         )

--- conflicted
+++ resolved
@@ -147,12 +147,12 @@
             track
             for track in selected_tracks
             if track.key_events_frame["first_mt_cut"]
-            - track.key_events_frame["no_mt_cut"]
+            - track.key_events_frame["cytokinesis"]
             <= min_acceptable_frame
         ]
         ordered_tracks.sort(
             key=lambda x: x.key_events_frame["first_mt_cut"]
-            - x.key_events_frame["no_mt_cut"]
+            - x.key_events_frame["cytokinesis"]
         )
 
         print("Weird mitoses (early cut):")
@@ -201,7 +201,7 @@
 
         for mitosis_track in mitosis_tracks:
             # Get first cut frame and start of cytokinesis frame
-            cyto_frame = mitosis_track.key_events_frame["no_mt_cut"]
+            cyto_frame = mitosis_track.key_events_frame["cytokinesis"]
             cut_frame = mitosis_track.key_events_frame["first_mt_cut"]
 
             if cut_frame < 0 or cut_frame > self.max_frame:
@@ -240,8 +240,8 @@
 
             cut_time_gt = (
                 mitosis_track.gt_key_events_frame["first_mt_cut"]
-                - mitosis_track.gt_key_events_frame["no_mt_cut"]
             ) * self.params.time_resolution
+                - mitosis_track.gt_key_events_frame["cytokinesis"]
             self.first_cut_times_gt.append(cut_time_gt)
 
             if cut_time is not None:
@@ -486,17 +486,12 @@
                 )
                 f.write(f"{daughter_ids};")
                 # Relative frames
-<<<<<<< HEAD
-                f.write(f"{m_track.get_event_frame('metaphase', True)};")
-                cytokinesis_frame = m_track.get_event_frame("no_mt_cut", True)
-=======
                 f.write(
                     f"{m_track.get_event_frame('metaphase', relative=True)};"
                 )
                 cytokinesis_frame = m_track.get_event_frame(
-                    "cytokinesis", relative=True
-                )
->>>>>>> 8a1f627a
+                    "no_mt_cut", relative=True
+                )
                 f.write(f"{cytokinesis_frame};")
                 first_cut_frame = m_track.get_event_frame(
                     "first_mt_cut", relative=True
@@ -507,12 +502,6 @@
                 )
                 f.write(f"{second_cut_frame};")
                 # Absolute frames
-<<<<<<< HEAD
-                f.write(f"{m_track.get_event_frame('metaphase', False)};")
-                f.write(f"{m_track.get_event_frame('no_mt_cut', False)};")
-                f.write(f"{m_track.get_event_frame('first_mt_cut', False)};")
-                f.write(f"{m_track.get_event_frame('second_mt_cut', False)};")
-=======
                 f.write(
                     f"{m_track.get_event_frame('metaphase', relative=False)};"
                 )
@@ -525,7 +514,6 @@
                 f.write(
                     f"{m_track.get_event_frame('second_mt_cut', relative=False)};"
                 )
->>>>>>> 8a1f627a
                 # Positions
                 first_mb_position = m_track.get_first_mid_body_position()
                 mb_x, mb_y = first_mb_position["x"], first_mb_position["y"]

import os
import threading
import concurrent.futures
from typing import Literal, Optional, Callable, Union

import numpy as np
from bigfish import stack, detection
from skimage.morphology import extrema, opening
from scipy import ndimage

from cnn_framework.utils.display_tools import display_progress

from ..constants.tracking import CYTOKINESIS_DURATION
from ..utils.mid_body_track import MidBodyTrack
from ..utils.image_tools import smart_cropping
from ..utils.mid_body_spot import MidBodySpot
from ..utils.mitosis_track import MitosisTrack
from ..utils.trackmate_track import TrackMateTrack
from ..utils.tools import plot_detection
from ..utils.gen_track import generate_tracks_from_spots, TRACKING_METHOD
from ..utils.mid_body_track_color_manager import MbTrackColorManager

from .mb_support import detection as mbd
from .mb_support import tracking  as mbt

class MidBodyDetectionFactory:
    """
    Class to perform mid-body detection, tracking and filtering.

    Args:
        weight_mklp_intensity_factor (float): Weight of intensity in spot dist calculation
            (cf TrackMate).
        weight_sir_intensity_factor (float): Weight of sir intensity in spot distance calculation.
        mid_body_linking_max_distance (int): Maximum distance between two mid-bodies to link them.

        h_maxima_threshold (float): Threshold for h_maxima detection (default).

        sigma (float): Sigma for bigfish detection (unused).
        threshold (float): Threshold for bigfish detection (unused).

        cytokinesis_duration (int): Number of frames to look for mid-body in between cells.
        minimum_mid_body_track_length (int): Minimum spots in mid-body track to consider it.
    """

    def __init__(
        self,
        track_linking_max_distance=175,
        h_maxima_threshold=5.0,
        sigma=2.0,
        threshold=1.0,
        cytokinesis_duration=CYTOKINESIS_DURATION,
        minimum_mid_body_track_length=10,
    ) -> None:
        self.track_linking_max_distance = track_linking_max_distance
        self.h_maxima_threshold = h_maxima_threshold
        self.sigma = sigma
        self.threshold = threshold
        self.cytokinesis_duration = cytokinesis_duration
        self.minimum_mid_body_track_length = minimum_mid_body_track_length

    SPOT_DETECTION_METHOD = Union[
        Callable[[np.ndarray], np.ndarray],
        Literal[
            "bigfish",
            "h_maxima",

            "cur_log",
            "lapgau",
            "log2_wider",
            "rshift_log", 
            
            "cur_dog",
            "diffgau",

            "cur_doh",
            "hessian",
        ]
    ]

    DETECTION_PARALLELIZATION_METHOD = Union[
        bool, 
        Literal[
            "pool",
            "thread"
        ]
    ]

    def update_mid_body_spots(
        self,
        mitosis_track: MitosisTrack,
        mitosis_movie: np.ndarray,
        mask_movie:    np.ndarray,
        tracks:        list[TrackMateTrack],
        mb_detect_method:   SPOT_DETECTION_METHOD = mbd.cur_dog,
        mb_tracking_method: TRACKING_METHOD       = mbt.cur_spatial_laptrack,
        log_blob_spot:      bool = False,
        parallel_detection: DETECTION_PARALLELIZATION_METHOD = False,
    ) -> None:
        """
        Get spots of best mitosis track.

        Parameters
        ----------
        mitosis_movie: TYXC
        mask_movie: TYX

        """

        spots_candidates = self.detect_mid_body_spots(
            mitosis_movie,
            mask_movie=mask_movie,
            mode=mb_detect_method,
            log_blob_spot=log_blob_spot,
            parallelization=parallel_detection
        )

        mid_body_tracks: list[MidBodyTrack] = generate_tracks_from_spots(
            spots_candidates,
<<<<<<< HEAD
            mb_tracking_method,
            show_tracking_plot=show_tracking_plot,
=======
            mb_tracking_method
>>>>>>> 9ffc9fc6
        )

        kept_track = self._select_best_track(
            mitosis_track,
            mid_body_tracks,
            tracks,
            mitosis_movie,
            self.track_linking_max_distance,
        )

        if kept_track is None:
            return

        # Keep only spots of best mitosis track
        for rel_frame, spot in kept_track.spots.items():
            frame = rel_frame + mitosis_track.min_frame
            mitosis_track.mid_body_spots[frame] = spot

    def detect_mid_body_spots(
            self,
            mitosis_movie: np.ndarray,
            mask_movie: Optional[np.ndarray] = None,
            mid_body_channel=1,
            sir_channel=0,
            mode: SPOT_DETECTION_METHOD = mbd.cur_dog,
            log_blob_spot: bool = False,
            parallelization: DETECTION_PARALLELIZATION_METHOD = False,
            ) -> dict[int, list[MidBodySpot]]:
        """
        Parameters
        ----------
        mitosis_movie: TYXC
        mask_movie: TYX

        Returns
        ----------
        spots_dictionary: dict[int, list[MidBodySpot]]
        """

        # Default mask is all ones
        if mask_movie is None:
            mask_movie = np.ones(mitosis_movie.shape[:-1])


        if isinstance(parallelization, bool):
            if parallelization:
                return self.thread_pool_detect_mid_body_spots(
                    mitosis_movie,
                    mask_movie,
                    mid_body_channel,
                    sir_channel,
                    mode
                )
            else:
                return self.serial_detect_mid_body_spots(
                    mitosis_movie,
                    mask_movie,
                    mid_body_channel,
                    sir_channel,
                    mode,
                    log_blob_spot
                )

        elif isinstance(parallelization, str):
            if parallelization == "pool":
                return self.thread_pool_detect_mid_body_spots(
                    mitosis_movie,
                    mask_movie,
                    mid_body_channel,
                    sir_channel,
                    mode
                )
            elif parallelization == "thread":
                return self.std_parallel_detect_mid_body_spots(
                    mitosis_movie,
                    mask_movie,
                    mid_body_channel,
                    sir_channel,
                    mode,
                )
            else:
                raise RuntimeError(f"parallelization str must be either 'pool' or 'thread': found {parallelization}") 
        
        else:
            raise RuntimeError("parallelization must be either a str or bool")            

    
    def serial_detect_mid_body_spots(
            self,
            mitosis_movie: np.ndarray,
            mask_movie:    np.ndarray,
            mid_body_channel = 1,
            sir_channel      = 0,
            mode: SPOT_DETECTION_METHOD = mbd.cur_dog,
            log_blob_spot: bool = False,
            ) -> dict[int, list[MidBodySpot]]:
        
        spots_dictionary = {}
        nb_frames = mitosis_movie.shape[0]

        for frame in range(nb_frames):
            display_progress(
                "Detect mid-body spots...",
                frame + 1,
                nb_frames,
                additional_message=f"Frame {frame + 1}/{nb_frames}",
            )

            mitosis_frame = mitosis_movie[frame]  # YXC
            mask_frame = mask_movie[frame]  # YX
            spots = self._spot_detection(
                mitosis_frame,
                mask_frame,
                mid_body_channel,
                sir_channel,
                mode,
                frame,
                log_blob_spot,
            )

            # Update dictionary
            spots_dictionary[frame] = spots

        return spots_dictionary


    def std_parallel_detect_mid_body_spots(
            self,
            mitosis_movie: np.ndarray,
            mask_movie:    np.ndarray,
            mid_body_channel = 1,
            sir_channel      = 0,
            method: SPOT_DETECTION_METHOD = mbd.cur_dog,
            ) -> dict[int, list[MidBodySpot]]:
         
        nb_frames = mitosis_movie.shape[0] # TYXC

        def ret_writer(slots: list, index: int, fn: Callable, *args) -> None:
            slots[index] = fn(*args)

        slots = [None] * nb_frames
        all_threads = [
            threading.Thread(
                target=ret_writer, 
                args=[
                    slots,
                    f,
                    self._spot_detection,
                    mitosis_movie[f],
                    mask_movie,
                    mid_body_channel,
                    sir_channel,
                    method,
                    f
                ]
            )
            for f in range(nb_frames)
        ]
        for t in all_threads:
            t.start()
        for t in all_threads:
            t.join()

        return {f: slots[f] for f in range(nb_frames)}
    

    def thread_pool_detect_mid_body_spots(
            self,
            mitosis_movie: np.array,
            mask_movie:    np.array,
            mid_body_channel = 1,
            sir_channel      = 0,
            method: SPOT_DETECTION_METHOD = mbd.cur_log
            ) -> dict[int, list[MidBodySpot]]:
        
        nb_frames = mitosis_movie.shape[0]

        framed_sd = lambda i, m, mbc, sc, d, f: (f, self._spot_detection(i, m, mbc, sc, d, f, False))

        future_list = []
        with concurrent.futures.ThreadPoolExecutor() as e:
            for f in range(nb_frames):
                future_list.append(e.submit(
                    framed_sd,
                    mitosis_movie[f],
                    mask_movie,
                    mid_body_channel,
                    sir_channel,
                    method,
                    f,
                ))

        return {
            res.result()[0]: res.result()[1] 
            for res in concurrent.futures.as_completed(future_list)
        }

    def _spot_detection(
        self,
        image: np.array,
        mask:  np.array,
        mid_body_channel: int,
        sir_channel:      int,
        mode: SPOT_DETECTION_METHOD,
        frame: int,
        log_blob_spot: bool = False,
    ) -> list[MidBodySpot]:
        """
        Mode 'bigfish'
            threshold_1: sigma for log filter
            threshold_2: threshold for spots detection

        Mode 'h_maxima'
            threshold_1: threshold for h_maxima
            threshold_2: unused
        """

        image_sir = image[:, :, sir_channel]
        image_mklp = image[:, :, mid_body_channel]  #

        if callable(mode):
            # directly passsing a blob-like function
            spots = [
                (int(spot[0]), int(spot[1]), int(spot[2]))
                for spot in mode(image_mklp)
            ]
            if log_blob_spot:
                for s in spots:
                    print(f"found x:{s[1]}  y:{s[0]}  s:{s[2]}")

        elif mode in [
            "cur_log",
            "lapgau",
            "log2_wider",
            "rshift_log",
            "cur_dog",
            "diffgau",
            "cur_doh",
            "hessian",
        ]:
            # blob-like function called referenced by name

            mapping = {
                "cur_log":    mbd.cur_log,
                "cur_dog":    mbd.cur_dog,
                "cur_doh":    mbd.cur_doh,
                "lapgau":     mbd.lapgau,
                "log2_wider": mbd.log2_wider,
                "rshit_log":  mbd.rshift_log,
                "diffgau":    mbd.diffgau,
                "hessian":    mbd.hessian,
            }

            spots = [
                (int(spot[0]), int(spot[1]), int(spot[2]))
                for spot in mapping[mode](image_mklp)
            ]

            if log_blob_spot:
                for s in spots:
                    print(f"found x:{s[1]}  y:{s[0]}  s:{s[2]}")

        elif mode == "bigfish":
            # Spots detection with bigfish functions
            filtered_image = stack.log_filter(image_mklp, sigma=self.sigma)
            # Filter out spots which are not maximal or outside convex hull
            spots_mask = (filtered_image > 0) * mask
            # If mask is empty, skip frame
            if np.sum(spots_mask) == 0:
                spots = np.array([], dtype=np.int64).reshape(
                    (0, filtered_image.ndim)
                )
            else:
                spots, _ = detection.spots_thresholding(
                    filtered_image,
                    spots_mask.astype(bool),
                    threshold=self.threshold,
                )

        elif mode == "h_maxima":
            # Perform opening followed by closing to remove small spots
            filtered_image = opening(image_mklp, footprint=np.ones((3, 3)))
            # Get local maxima using h_maxima
            local_maxima = extrema.h_maxima(
                filtered_image, self.h_maxima_threshold
            )
            # Label spot regions
            labeled_local_maxima, nb_labels = ndimage.label(
                local_maxima, structure=np.ones((3, 3))
            )
            # Remove inconsistent labels
            # Threshold is computed as 99th percentile of image
            filtering_threshold = np.quantile(image_mklp.flatten(), 0.99)
            for label in range(1, nb_labels + 1):
                # Labels intensity in original image has to be higher than threshold
                if (
                    image_mklp[np.where(labeled_local_maxima == label)].mean()
                    < filtering_threshold
                ):
                    labeled_local_maxima[labeled_local_maxima == label] = 0
            # Re-label accordingly
            labeled_local_maxima, nb_labels = ndimage.label(
                labeled_local_maxima > 0, structure=np.ones((3, 3))
            )
            # Get center of mass to locate spots
            spots = ndimage.center_of_mass(
                local_maxima, labeled_local_maxima, range(1, nb_labels + 1)
            )
            spots = np.asarray(spots, dtype=np.int64)

            # Here, do something to retrieve mid_body area and/or circularity...
            if len(spots) == 0:
                spots = np.array([], dtype=np.int64).reshape(
                    (0, filtered_image.ndim)
                )

        else:
            raise ValueError(f"Unknown mode: [{mode}]")

        # WARNING:
        # spots can be a list of Tuple with 2 or 3 values:
        # 2 values: (y, x) if h_maxima or fish_eye used
        # 3 values: (y, x, sigma) if any blob-based method used
        mid_body_spots = [
            MidBodySpot(
                frame,
                # Convert spots to MidBodySpot objects (switch (y, x) to (x, y))
                x=position[1],
                y=position[0],
                intensity=self._get_average_intensity(position, image_mklp),
                sir_intensity=self._get_average_intensity(position, image_sir),
            )
            for position in spots
        ]
        return mid_body_spots

    @staticmethod
    def _get_average_intensity(
        position: tuple[int], image: np.array, margin=1
    ) -> int:
        """
        Parameters
        ----------
        position: (y, x)
        image: YX
        margin: int

        Returns
        ----------
        average_intensity: int
        """
        # Get associated crop
        crop = smart_cropping(
            image,
            margin,
            position[1],
            position[0],
            position[1] + 1,
            position[0] + 1,
        )

        # Return average intensity
        return int(np.mean(crop))

    def _select_best_track(
        self,
        mitosis_track: MitosisTrack,
        mid_body_tracks: list[MidBodyTrack],
        trackmate_tracks: list[TrackMateTrack],
        mitosis_movie: np.ndarray,
        mid_body_linking_max_distance: float,
        sir_channel=0,
    ) -> MidBodyTrack:
        """
        Select best track from mid-body tracks.

        Parameters
        ----------
        mitosis_movie: TYXC
        """
        (
            mother_track,
            daughter_tracks,
        ) = mitosis_track.get_mother_daughters_tracks(trackmate_tracks)
        # NB: only first daughter is considered
        daughter_track = daughter_tracks[0]

        expected_positions = {}
        for frame in range(
            daughter_track.start,
            daughter_track.start + self.cytokinesis_duration,
        ):
            # If one cell does not exist anymore, stop
            if (
                frame not in daughter_track.spots
                or frame not in mother_track.spots
            ):
                continue
            # Compute mid-body expected relative position at current frame
            closest_points = []
            min_distance = np.inf
            for mother_point in mother_track.spots[frame].spot_points:
                position_mother = [
                    int(mother_point[0]) - mitosis_track.position.min_x,
                    int(mother_point[1]) - mitosis_track.position.min_y,
                ]
                for daughter_point in daughter_track.spots[frame].spot_points:
                    position_daughter = [
                        int(daughter_point[0]) - mitosis_track.position.min_x,
                        int(daughter_point[1]) - mitosis_track.position.min_y,
                    ]
                    distance = np.linalg.norm(
                        [
                            a - b
                            for a, b in zip(position_mother, position_daughter)
                        ]
                    )
                    if distance < min_distance:
                        min_distance = distance
                        closest_points = [(position_mother, position_daughter)]
                    if distance == min_distance:
                        closest_points.append(
                            (position_mother, position_daughter)
                        )

            mid_body_position = np.mean(closest_points, axis=0)
            mid_body_position = np.mean(mid_body_position, axis=0)
            expected_positions[frame - mitosis_track.min_frame] = (
                mid_body_position
            )

        # Remove wrong tracks by keeping only tracks with at least minimum_track_length points
        mid_body_tracks = [
            track
            for track in mid_body_tracks
            if track.length > self.minimum_mid_body_track_length
        ]

        # Compute mean intensity on sir-tubulin channel for each track
        image_sir = mitosis_movie[..., sir_channel]  # TYX
        sir_intensity_track = [0 for _ in mid_body_tracks]
        for idx, track in enumerate(mid_body_tracks):
            abs_track_frames = [
                frame + mitosis_track.min_frame
                for frame in list(track.spots.keys())
            ]
            abs_min_frame = mitosis_track.key_events_frame[
                "cytokinesis"
            ]  # Cytokinesis start
            abs_max_frame = abs_min_frame + int(self.cytokinesis_duration / 2)
            if (
                abs_min_frame > abs_track_frames[-1]
                or abs_max_frame < abs_track_frames[0]
            ):
                sir_intensity_track[idx] = -np.inf
            frame_count = 0
            for frame in range(abs_min_frame, abs_max_frame + 1):
                if frame not in abs_track_frames:
                    continue
                frame_count += 1
                track_spot = track.spots[frame - mitosis_track.min_frame]
                sir_intensity_track[idx] += image_sir[
                    frame - mitosis_track.min_frame,
                    track_spot.y,
                    track_spot.x,
                ]

            if frame_count < (abs_max_frame - abs_min_frame + 1) / 2:
                sir_intensity_track[idx] = -np.inf
            else:
                sir_intensity_track[idx] /= frame_count

        # Get list of expected distances
        expected_distances = []
        for track in mid_body_tracks:
            val = track.get_expected_distance(
                expected_positions, mid_body_linking_max_distance
            )
            expected_distances.append(val)

        # Assert lists have same length for next function
        assert len(expected_distances) == len(mid_body_tracks)
        assert len(sir_intensity_track) == len(mid_body_tracks)

        # function to sort tracks by expected distance and intensity
        def func_sir_intensity(track):
            a = expected_distances[mid_body_tracks.index(track)]
            b = sir_intensity_track[mid_body_tracks.index(track)]
            return a - 0.5 * b

        # Remove tracks with infinite func value
        fun_values = []
        final_tracks = []
        for track in mid_body_tracks:
            fun_values.append(func_sir_intensity(track))
            if func_sir_intensity(track) != np.inf:
                final_tracks.append(track)

        # Sort tracks by func value
        sorted_tracks = sorted(final_tracks, key=func_sir_intensity)
        return sorted_tracks[0] if len(sorted_tracks) > 0 else None

    def save_mid_body_tracking(
        self,
        spots_candidates,
        mitosis_movie: np.ndarray,
        path_output: str,
        mid_body_channel=1,
    ):
        """
        Plot spots detection & tracking.
        """
        # Check if directory exists
        if not os.path.exists(path_output):
            os.makedirs(path_output)

        color_lib = MbTrackColorManager()

        # Detect spots in each frame
        nb_frames = mitosis_movie.shape[0]
        for frame in range(nb_frames):
            print(f"generating and saving frame ({frame+1}/{nb_frames})")
            image = mitosis_movie[frame, :, :, mid_body_channel].squeeze()

            # Bigfish spots
            frame_spots = [
                [spot.y, spot.x] for spot in spots_candidates[frame]
            ]
            colors = [
                (
                    # matplotlib_colors[spot.track_id % len(matplotlib_colors)]
                    color_lib.get_color_for_track(spot.track_id)
                    if spot.track_id is not None
                    else (0, 0, 0)
                )
                for spot in spots_candidates[frame]
            ]

            plot_detection(
                image,
                frame_spots,
                color=colors,
                contrast=True,
                path_output=os.path.join(
                    path_output, f"spot_detection_{frame}.png"
                ),
                show=False,
                title=f"Python frame {frame} - Fiji frame {frame + 1}",
                fill=True,
            )<|MERGE_RESOLUTION|>--- conflicted
+++ resolved
@@ -116,12 +116,7 @@
 
         mid_body_tracks: list[MidBodyTrack] = generate_tracks_from_spots(
             spots_candidates,
-<<<<<<< HEAD
-            mb_tracking_method,
-            show_tracking_plot=show_tracking_plot,
-=======
             mb_tracking_method
->>>>>>> 9ffc9fc6
         )
 
         kept_track = self._select_best_track(

--- conflicted
+++ resolved
@@ -47,7 +47,6 @@
             return np.inf
         return mean_distance
 
-<<<<<<< HEAD
 
     # Commented-out because we can use the one we inherit from
     #
@@ -58,18 +57,4 @@
     #     """
     #     Generate tracks from spots.
     #     """
-    #     raise NotImplementedError
-=======
-    @staticmethod
-    def generate_tracks_from_spots(
-        spots: dict[int, list[MidBodySpot]],
-        linking_max_distance: int,
-        gap_closing_max_distance: int = None,
-        track_dist_metric: str | Callable = "sqeuclidean",
-    ) -> list[MidBodyTrack]:
-        """
-        Generate tracks from spots.
-        """
-        max_frame_gap = MidBodyTrack.max_frame_gap
-        raise NotImplementedError
->>>>>>> f959022c
+    #     raise NotImplementedError
from __future__ import annotations
from typing import Optional, Tuple

from scipy.spatial import ConvexHull, Delaunay
import numpy as np
import pandas as pd

from ..constants.tracking import (
    FRAMES_AROUND_METAPHASE,
    INTERPHASE_INDEX,
    METAPHASE_INDEX,
)
from .track import Track
from .box_dimensions_dln import BoxDimensionsDln
from .box_dimensions import BoxDimensions
from .cell_spot import CellSpot


def get_whole_box_dimensions_dln(
    tracks: list[CellTrack], frame: int
) -> Tuple[BoxDimensionsDln, list[list[int]]]:
    """
    Merge different tracks.

    Parameters
    ----------
    predictions : list[int]
        list of predictions for each frame of the track.

    Returns
    -------
    BoxDimensionsDln : Box dimension of merged tracks.
    list[list[int]] : List of box dimension coordinates for all tracks.

    """
    box_dimensions_dln = BoxDimensionsDln()
    track_frame_points = []

    # For all tracks: mother and daughter(s)
    for track in tracks:
        if frame in track.spots:
            current_spot = track.spots[frame]
            track_frame_points = track_frame_points + current_spot.spot_points
            box_dimensions_dln.update(
                current_spot.abs_min_x,
                current_spot.abs_max_x,
                current_spot.abs_min_y,
                current_spot.abs_max_y,
            )
    return box_dimensions_dln, track_frame_points


class CellTrack(Track[CellSpot]):
    """
    Cell track.
    """

    max_frame_gap = 3

    def __init__(
        self, track_id: int, track_spots_ids: set[int], start: int, stop: int
    ) -> None:
        super().__init__(track_id)
        self.track_spots_ids = track_spots_ids
        self.start = start
        self.stop = stop

        self.metaphase_spots: list[CellSpot] = []


    @classmethod
    def from_spots(cls, track_id: int, spots: list[CellSpot]) -> CellTrack:

        track_spot_ids = set([spot.id for spot in spots])
        start = min([s.frame for s in spots])
        stop = max([s.frame for s in spots])
        
        track = cls(track_id, track_spot_ids, start, stop)
        
        for s in spots:
            track.add_spot(s)

        return track


    def update_metaphase_spots(self, predictions: list[int]) -> None:
        """
        Populate metaphase_spots with candidates.

        Parameters
        ----------
        predictions : list[int]
            list of predictions for each frame of the track.

        Returns
        -------
        None.

        """
        for idx, frame in enumerate(sorted(self.spots.keys())):
            self.spots[frame].predicted_phase = predictions[idx]

        # Store last metaphase spot of each group
        metaphase_finished = False
        for frame in range(self.start, self.stop + 1):
            # Ignore first spots of cell as they are metaphase only if end of previous metaphase
            if predictions[frame - self.start] == INTERPHASE_INDEX:
                metaphase_finished = True
            if not metaphase_finished:
                continue

            # From this point, get metaphase spots
            if (
                frame in self.spots  # current frame contains a spot
                and predictions[frame - self.start]
                == METAPHASE_INDEX  # current spot is in metaphase
                and frame != self.stop  # current spot is not last spot
                and (
                    predictions[frame - self.start + 1] != METAPHASE_INDEX
                    and frame in self.spots
                )  # next frame is not a spot in metaphase
            ):
                self.metaphase_spots.append(self.spots[frame])

    def has_close_metaphase(self, spot: CellSpot, target_frame: int) -> bool:
        """
        Parameters
        ----------
        spot : CellSpot
            Only used to update corresponding metaphase spot.

        Returns
        -------
        bool : True if corresponding track contains one metaphase spot close to target frame.

        """
        # Look for metaphase spot
        for metaphase_spot in self.metaphase_spots:
            if (
                abs(metaphase_spot.frame - target_frame)
                < FRAMES_AROUND_METAPHASE
            ):
                # Mother track found!
                spot.corresponding_metaphase_spot = metaphase_spot
                return True
        return False

    def compute_metaphase_iou(self, daughter_track: CellTrack) -> float:
        """
        Get intersection between daughter area at first frame and self area at previous frame.
        Get self area at previous frame. Returns the quotient.

        Ideally, it should be close to 0.5 as a daughter cell should occupy 50% of the area
        of the mother cell.

        May be improved by checking overlap of areas instead of convex hulls.

        Parameters
        ----------
        daughter_track : CellTrack
            Potential daughter track.

        Returns
        -------
        float : Intersection Over Union.

        """

        daughter_track_first_frame = min(daughter_track.spots.keys())

        # If current track starts at first frame, ignore as it cannot be a mother track
        if self.start == daughter_track_first_frame:
            return -1

        # Compute two regions
        self_previous_region = self.compute_dln_from_tracks(
            daughter_track_first_frame - 1, relative=False
        )
        daughter_region = daughter_track.compute_dln_from_tracks(
            daughter_track_first_frame, relative=False
        )

        local_shape = (
            max(self_previous_region.max_y, daughter_region.max_y),
            max(self_previous_region.max_x, daughter_region.max_x),
        )

        indices = np.stack(
            np.indices(local_shape),
            axis=-1,
        )

        self_previous_out_idx = np.nonzero(
            self_previous_region.dln.find_simplex(indices) + 1
        )
        self_previous_region_mask = np.zeros(local_shape, dtype=bool)
        self_previous_region_mask[self_previous_out_idx] = True

        daughter_out_idx = np.nonzero(
            daughter_region.dln.find_simplex(indices) + 1
        )
        daughter_region_mask = np.zeros(local_shape, dtype=bool)
        daughter_region_mask[daughter_out_idx] = True

        # Compute intersection of both regions
        overlap = np.sum(self_previous_region_mask * daughter_region_mask)

        # Compute previous region area
        previous_area = np.sum(self_previous_region_mask)

        return overlap / previous_area

    def compute_dln_from_tracks(
        self,
        frame: int,
        previous_box_dimensions_dln: Optional[BoxDimensionsDln] = None,
        additional_tracks: Optional[list[CellTrack]] = None,
        relative: bool = True,
    ) -> BoxDimensionsDln:
        """
        Compute Delaunay triangulation at given frame.

        Parameters
        ----------
        frame : int
            Frame at which Delaunay triangulation is computed.
        previous_box_dimensions_dln : Optional[BoxDimensionsDln] = None
            If specified and current track has no spot at frame, no computation is done
            and previous_box_dimensions_dln is returned.
        additional_tracks : Optional[list[CellTrack]] = None
            If specified, perform computation on both current track and these additional tracks.
        relative : bool = True
            If True, indexes are relative to current track position.

        Returns
        -------
        BoxDimensionsDln : Track(s) Delaunay triangulation.

        """
        tracks = [self]
        if additional_tracks is not None:
            tracks = tracks + additional_tracks

        box_dimensions_dln, track_frame_points = get_whole_box_dimensions_dln(
            tracks, frame
        )

        # If missing spot at this frame...
        if box_dimensions_dln.is_empty():
            # ... use previous frame data if provided
            if previous_box_dimensions_dln:
                return previous_box_dimensions_dln

            # ... or try with previous frame if not
            for _ in range(CellTrack.max_frame_gap):
                frame = frame - 1
                (
                    box_dimensions_dln,
                    track_frame_points,
                ) = get_whole_box_dimensions_dln(tracks, frame)
                if not box_dimensions_dln.is_empty():
                    break

        # Should not be empty after this loop
        if box_dimensions_dln.is_empty():
            raise ValueError(
                f"No previous dln & Tracks with no spots in {CellTrack.max_frame_gap} frames in a row"
            )

        # Else, compute convex hull and Delaunay triangulation
        # Switch dimensions
        if relative:
            track_frame_points = [
                [y - box_dimensions_dln.min_y, x - box_dimensions_dln.min_x]
                for x, y in track_frame_points
            ]
        else:
            track_frame_points = [[y, x] for x, y in track_frame_points]
        # Compute hull
        hull = ConvexHull(points=track_frame_points)
        box_dimensions_dln.dln = Delaunay(
            np.array(track_frame_points)[hull.vertices]
        )

        return box_dimensions_dln

    def get_spots_data(
        self, raw_spots: list[CellSpot], raw_video: np.array
    ) -> list[np.array]:
        """
        Generate crops around cells for metaphase CNN inference.

        Parameters
        ----------
        raw_spots : list[CellSpot]
            All video spots.
        raw_video : np.array
            TYXC

        Returns
        -------
        list[np.array]: Cell crops (CYX)

        """

        spot_abs_positions = {}  # {frame: BoxDimensions}
        cell_crops = []  # CYX

        for spot in raw_spots:
            # Ignore spots before or after current track
            if spot.frame < self.start or spot.frame > self.stop:
                continue
            # Ignore spots not in current track
            if spot.id not in self.track_spots_ids:
                continue
            # Store positions
            spot_abs_positions[spot.frame] = BoxDimensions(
                spot.abs_min_x,
                spot.abs_max_x,
                spot.abs_min_y,
                spot.abs_max_y,
            )
            # Store all spots
            spot.track_id = self.track_id  # add track information
            self.spots[spot.frame] = spot

        # If no spot in track for current frame, use previous frame position
        for frame in range(self.start, self.stop + 1):
            if frame in spot_abs_positions:
                min_y, max_y, min_x, max_x = (
                    spot_abs_positions[frame].min_y,
                    spot_abs_positions[frame].max_y,
                    spot_abs_positions[frame].min_x,
                    spot_abs_positions[frame].max_x,
                )
            nucleus = raw_video[frame, min_y:max_y, min_x:max_x, :]  # YXC
            nucleus = np.moveaxis(nucleus, -1, 0)  # CYX
            cell_crops.append(nucleus)

        self.number_spots = len(cell_crops)
        return cell_crops

    @staticmethod
    def generate_tracks_from_spots(
        spots: dict[int, list[CellSpot]],
        linking_max_distance: int,
        gap_closing_max_distance: int,
    ) -> list[CellTrack]:
        """
        Generate tracks from spots.
        """
        max_frame_gap = CellTrack.max_frame_gap
        raise NotImplementedError

    @staticmethod
<<<<<<< HEAD
    def track_df_to_mb_track(
        track_df: pd.DataFrame,
        spots: dict[int, list[CellSpot]],
    ) -> list[Track]:
        # See MidBodyTrack for an implementation example
        raise RuntimeError("Work In Progress")

    def adapt_deprecated_attributes(self) -> None:
        """
        Adapt deprecated attributes.

        Returns
        -------
        None.

        """
        if hasattr(self, "track_spots"):
            self.spots = self.track_spots
            del self.track_spots
=======
    def track_df_to_track_list(
            track_df: pd.DataFrame,
            spots: dict[int, list[CellSpot]],
            ) -> list[CellTrack]:
        
        track_df.reset_index(inplace=True)
        track_df.dropna(inplace=True)
        id_to_track = {}

        for _, row in track_df.iterrows():
            track_id = row["track_id"]
            track: list = id_to_track.get(track_id)
            if track is None:
                id_to_track[track_id] = []
                track = id_to_track[track_id]
            frame = row["frame"]
            idx_in_frame = row["idx_in_frame"]
            track.append(spots[int(frame)][int(idx_in_frame)])

        return [
            CellTrack.from_spots(track_id, spots)
            for track_id, spots in enumerate(id_to_track.values())
        ]
>>>>>>> e32a4462
<|MERGE_RESOLUTION|>--- conflicted
+++ resolved
@@ -353,30 +353,9 @@
         raise NotImplementedError
 
     @staticmethod
-<<<<<<< HEAD
-    def track_df_to_mb_track(
+    def track_df_to_track_list(
         track_df: pd.DataFrame,
         spots: dict[int, list[CellSpot]],
-    ) -> list[Track]:
-        # See MidBodyTrack for an implementation example
-        raise RuntimeError("Work In Progress")
-
-    def adapt_deprecated_attributes(self) -> None:
-        """
-        Adapt deprecated attributes.
-
-        Returns
-        -------
-        None.
-
-        """
-        if hasattr(self, "track_spots"):
-            self.spots = self.track_spots
-            del self.track_spots
-=======
-    def track_df_to_track_list(
-            track_df: pd.DataFrame,
-            spots: dict[int, list[CellSpot]],
             ) -> list[CellTrack]:
         
         track_df.reset_index(inplace=True)
@@ -396,5 +375,4 @@
         return [
             CellTrack.from_spots(track_id, spots)
             for track_id, spots in enumerate(id_to_track.values())
-        ]
->>>>>>> e32a4462
+        ]
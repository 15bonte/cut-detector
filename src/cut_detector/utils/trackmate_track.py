--- conflicted
+++ resolved
@@ -26,22 +26,4 @@
         start = int(float(trackmate_track["@TRACK_START"]))
         stop = int(float(trackmate_track["@TRACK_STOP"]))
 
-<<<<<<< HEAD
         super().__init__(track_id, track_spots_ids, start, stop)
-=======
-        super().__init__(track_id, track_spots_ids, start, stop)
-
-
-    def adapt_deprecated_attributes(self) -> None:
-        """
-        Adapt deprecated attributes.
-
-        Returns
-        -------
-        None.
-
-        """
-        if hasattr(self, "track_spots"):
-            self.spots = self.track_spots
-            del self.track_spots
->>>>>>> e32a4462

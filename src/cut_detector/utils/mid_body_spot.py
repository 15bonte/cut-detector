from __future__ import annotations

from typing import Optional

from .spot import Spot


class MidBodySpot(Spot):
    """
    Mid-body candidate spot
    """

    def __init__(
        self,
        frame: int,
<<<<<<< HEAD
        position: list[int], # [X, Y]
=======
        x: int,
        y: int,
>>>>>>> 2629a24d
        intensity: Optional[float] = None,
        sir_intensity: Optional[float] = None,
        area: Optional[float] = None,
        circularity: Optional[float] = None,
    ):
        super().__init__(frame, x, y)
        self.intensity = intensity
        self.sir_intensity = sir_intensity
        self.area = area
        self.circularity = circularity

        self.parent_spot: Optional[MidBodySpot] = None
        self.child_spot: Optional[MidBodySpot] = None

        self.track_id: Optional[int] = None<|MERGE_RESOLUTION|>--- conflicted
+++ resolved
@@ -13,12 +13,8 @@
     def __init__(
         self,
         frame: int,
-<<<<<<< HEAD
-        position: list[int], # [X, Y]
-=======
         x: int,
         y: int,
->>>>>>> 2629a24d
         intensity: Optional[float] = None,
         sir_intensity: Optional[float] = None,
         area: Optional[float] = None,
